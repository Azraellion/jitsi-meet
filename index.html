--- conflicted
+++ resolved
@@ -28,11 +28,7 @@
     <script src="libs/rayo.js?v=1"></script>
     <script src="libs/tooltip.js?v=1"></script><!-- bootstrap tooltip lib -->
     <script src="libs/popover.js?v=1"></script><!-- bootstrap tooltip lib -->
-<<<<<<< HEAD
     <script src="libs/pako.bundle.js?v=1"></script><!-- zlib deflate -->
-    <script src="interface_config.js?v=3"></script>
-=======
->>>>>>> a8909028
     <script src="libs/toastr.js?v=1"></script><!-- notifications lib -->
     <script src="interface_config.js?v=4"></script>
     <script src="muc.js?v=17"></script><!-- simple MUC library -->
@@ -59,14 +55,9 @@
     <script src="toolbar_toggler.js?v=2"></script>
     <script src="canvas_util.js?v=1"></script><!-- canvas drawing utils -->
     <script src="audio_levels.js?v=2"></script><!-- audio levels plugin -->
-<<<<<<< HEAD
-    <script src="media_stream.js?v=1"></script><!-- media stream -->
-    <script src="bottom_toolbar.js?v=5"></script><!-- media stream -->
-    <script src="moderator.js?v=1"></script><!-- media stream -->
-=======
     <script src="media_stream.js?v=2"></script><!-- media stream -->
     <script src="bottom_toolbar.js?v=6"></script><!-- media stream -->
->>>>>>> a8909028
+    <script src="moderator.js?v=1"></script><!-- media stream -->
     <script src="roomname_generator.js?v=1"></script><!-- generator for random room names -->
     <script src="keyboard_shortcut.js?v=3"></script>
     <script src="recording.js?v=1"></script>
